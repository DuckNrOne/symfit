language: python
python:
  - "2.7"
  - "3.4"
  - "3.5"
cache:
  - pip
before_install:
## Provide a X display for plotting
  - "export DISPLAY=:99.0"
  - "sh -e /etc/init.d/xvfb start"
## Install the dependencies
install:
  # Upgrade pip to enable the --only-binary flag
  - pip install --upgrade pip setuptools
  # TODO: There should be a version switch here. Actually, are these statements needed? Or does pip install . take care of it?
  #- pip install --upgrade --only-binary numpy,scipy --requirement requirements.txt
  #- pip install --upgrade --only-binary numpy,scipy --requirement requirements-py2.txt
<<<<<<< HEAD
  - pip install --upgrade pytest
  - pip install .[all]
  - echo $PATH
# Run tests
script: pytest
=======
  - pip install --upgrade nose
  - pip install --upgrade sphinx
  - pip install .
  - echo $PATH
# Run tests
script:
  - nosetests
  - mkdir docs_build
  - if [[ $TRAVIS_PYTHON_VERSION == "3.5" ]]; then
      sphinx-build -nW -b html docs docs_build;
    fi
>>>>>>> c4416e56
before_deploy:
- pwd
- ls
- echo $PATH
- export SKIP_GENERATE_AUTHORS=1  # stop pbr from autogenerating AUTHORS.
deploy:
  - provider: pypi
    distributions: "sdist bdist_wheel"
    user: "tbuli"
    password:
      secure: nzvMJZxSUAT1Rc58P0f4Q3wOlf1LEMWxl2vmM5OuhQdNAl18D2VjVfAoz2o4KwBZEq65MZYuAzktfht28or5PCncZ6ZXOB+svkuhJ87MHsaIXnojG/srPS8BjWqlIecS4v40FBCxa5uleu2lNWWNG73AkKl3H4v8ypvR05z+dVfKZ4RsuKjrWkrKRdHOFxGo5qCkPxmakztKh4ww9/iKPT6MlGOy/QCq2Pr1R9R/tDOc+BNox4/OTZW9AVB9JkTx2aZNlBswPbDNQOfPD0En6Msq83sXgGv3HT/PGFQ58blKVxssogEdUsGbTgqMSXcpA/ic3aw8S9U3UKHLlu6MCfY6T4Q1gTQA2RsVvDkvDTEQDEgNx8BUI+t3T1tNJ/PgKlh4CMMtXminK4Ba87feOvYfNDgAw7LDa4Kph+tYxjHAoRfWgbs+7pq8waJ5OSPB75+tSs9vLMqJA5z1/s294K3pCEUsNyWgqAG8K/dXatJf+5kGEgSZyK4azS6gaBG1Dbq1aE0Zoy6PdKrW9l9Kkd5TU7gdKT4ora6l+EDvo0WqllvpKzS7VqRyAPY17nR7UidxzjvaNR6QXLKS/+Hinu60W45J5G9fAc7FpJQMrdHkYodQsXbAWELPSI3l5A3nTfbQ8rsqNcl9c50y1ijdx4AnDvWc4DzZAgjP2vKxpxs=
    skip_cleanup: true
    on:
      branch: master
      tags: true
      # This condition makes sure we only push a new distro once, from the py2
      # test. This is because symfit is a universal wheel. If ever it isnt, this
      # condition should be removed.
      condition: $TRAVIS_PYTHON_VERSION = "2.7"
after_deploy:
- pwd
- ls
- echo $PATH<|MERGE_RESOLUTION|>--- conflicted
+++ resolved
@@ -11,30 +11,19 @@
   - "sh -e /etc/init.d/xvfb start"
 ## Install the dependencies
 install:
-  # Upgrade pip to enable the --only-binary flag
+  # Upgrade pip to enable the --only-binary flag; setuptools for pbr.
   - pip install --upgrade pip setuptools
-  # TODO: There should be a version switch here. Actually, are these statements needed? Or does pip install . take care of it?
-  #- pip install --upgrade --only-binary numpy,scipy --requirement requirements.txt
-  #- pip install --upgrade --only-binary numpy,scipy --requirement requirements-py2.txt
-<<<<<<< HEAD
   - pip install --upgrade pytest
-  - pip install .[all]
-  - echo $PATH
-# Run tests
-script: pytest
-=======
-  - pip install --upgrade nose
   - pip install --upgrade sphinx
-  - pip install .
+  - pip install --only-binary numpy,scipy,matplotlib .[all]
   - echo $PATH
 # Run tests
 script:
-  - nosetests
+  - pytest
   - mkdir docs_build
   - if [[ $TRAVIS_PYTHON_VERSION == "3.5" ]]; then
       sphinx-build -nW -b html docs docs_build;
     fi
->>>>>>> c4416e56
 before_deploy:
 - pwd
 - ls

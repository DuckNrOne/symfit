language: python
python:
  - "2.7"
  - "3.4"
  - "3.5"
cache:
  - pip
before_install:
## Provide a X display for plotting
  - "export DISPLAY=:99.0"
  - "sh -e /etc/init.d/xvfb start"
## Install the dependencies
install:
<<<<<<< HEAD
- |
  conda create \
    --yes -q -n pyenv \
    python=$TRAVIS_PYTHON_VERSION \
    numpy scipy sympy nose
- source activate pyenv
- pip install .[contrib]
- pip install twine
- echo $PATH
=======
  # Upgrade pip to enable the --only-binary flag
  - pip install --upgrade pip setuptools
  # TODO: There should be a version switch here. Actually, are these statements needed? Or does pip install . take care of it?
  #- pip install --upgrade --only-binary numpy,scipy --requirement requirements.txt
  #- pip install --upgrade --only-binary numpy,scipy --requirement requirements-py2.txt
  - pip install --upgrade nose
  - pip install .
  - echo $PATH
>>>>>>> cd546092
# Run tests
script: nosetests
before_deploy:
- pwd
- ls
- echo $PATH
- export SKIP_GENERATE_AUTHORS=1  # stop pbr from autogenerating AUTHORS.
deploy:
  - provider: pypi
    distributions: "sdist bdist_wheel"
    user: "tbuli"
    password:
      secure: nzvMJZxSUAT1Rc58P0f4Q3wOlf1LEMWxl2vmM5OuhQdNAl18D2VjVfAoz2o4KwBZEq65MZYuAzktfht28or5PCncZ6ZXOB+svkuhJ87MHsaIXnojG/srPS8BjWqlIecS4v40FBCxa5uleu2lNWWNG73AkKl3H4v8ypvR05z+dVfKZ4RsuKjrWkrKRdHOFxGo5qCkPxmakztKh4ww9/iKPT6MlGOy/QCq2Pr1R9R/tDOc+BNox4/OTZW9AVB9JkTx2aZNlBswPbDNQOfPD0En6Msq83sXgGv3HT/PGFQ58blKVxssogEdUsGbTgqMSXcpA/ic3aw8S9U3UKHLlu6MCfY6T4Q1gTQA2RsVvDkvDTEQDEgNx8BUI+t3T1tNJ/PgKlh4CMMtXminK4Ba87feOvYfNDgAw7LDa4Kph+tYxjHAoRfWgbs+7pq8waJ5OSPB75+tSs9vLMqJA5z1/s294K3pCEUsNyWgqAG8K/dXatJf+5kGEgSZyK4azS6gaBG1Dbq1aE0Zoy6PdKrW9l9Kkd5TU7gdKT4ora6l+EDvo0WqllvpKzS7VqRyAPY17nR7UidxzjvaNR6QXLKS/+Hinu60W45J5G9fAc7FpJQMrdHkYodQsXbAWELPSI3l5A3nTfbQ8rsqNcl9c50y1ijdx4AnDvWc4DzZAgjP2vKxpxs=
    skip_cleanup: true
    on:
      branch: master
      tags: true
      # This condition makes sure we only push a new distro once, from the py2
      # test. This is because symfit is a universal wheel. If ever it isnt, this
      # condition should be removed.
      condition: $TRAVIS_PYTHON_VERSION = "2.7"
after_deploy:
- pwd
- ls
- echo $PATH<|MERGE_RESOLUTION|>--- conflicted
+++ resolved
@@ -11,17 +11,6 @@
   - "sh -e /etc/init.d/xvfb start"
 ## Install the dependencies
 install:
-<<<<<<< HEAD
-- |
-  conda create \
-    --yes -q -n pyenv \
-    python=$TRAVIS_PYTHON_VERSION \
-    numpy scipy sympy nose
-- source activate pyenv
-- pip install .[contrib]
-- pip install twine
-- echo $PATH
-=======
   # Upgrade pip to enable the --only-binary flag
   - pip install --upgrade pip setuptools
   # TODO: There should be a version switch here. Actually, are these statements needed? Or does pip install . take care of it?
@@ -30,7 +19,6 @@
   - pip install --upgrade nose
   - pip install .
   - echo $PATH
->>>>>>> cd546092
 # Run tests
 script: nosetests
 before_deploy:

--- conflicted
+++ resolved
@@ -114,8 +114,13 @@
     :param args: variables and parameters in this model
     :return: lambda function to be used for numerical evaluation of the model.
     """
-<<<<<<< HEAD
-    lambdafunc = lambdify((args), func, printer=SymfitNumPyPrinter,
+    # replace the derivatives with printable variables.
+    derivatives = {var: Variable(var.name) for var in args
+                   if isinstance(var, sympy.Derivative)}
+    func = func.xreplace(derivatives)
+    args = [derivatives[var] if isinstance(var, sympy.Derivative) else var
+            for var in args]
+    lambdafunc = lambdify(args, func, printer=SymfitNumPyPrinter,
                           dummify=False)
     # Check if the names of the lambda function are what we expect
     signature = inspect_sig.signature(lambdafunc)
@@ -153,15 +158,6 @@
         parameters=new_sig_parameters.values()
     )
     return wrapped_lambdafunc
-=======
-    # replace the derivatives with printable variables.
-    derivatives = {var: Variable(var.name) for var in vars
-                   if isinstance(var, sympy.Derivative)}
-    func = func.xreplace(derivatives)
-    vars = [derivatives[var] if isinstance(var, sympy.Derivative) else var
-            for var in vars]
-    return lambdify((vars + params), func, printer=SymfitNumPyPrinter, dummify=False)
->>>>>>> e777ae94
 
 def sympy_to_scipy(func, vars, params):
     """

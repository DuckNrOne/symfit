--- conflicted
+++ resolved
@@ -10,11 +10,7 @@
 
 from symfit import (
     Variable, Parameter, Fit, FitResults, log, variables,
-<<<<<<< HEAD
-    parameters, Model, Eq, Ge, exp, integrate, oo
-=======
-    parameters, Model, Eq, Ge, exp, GradientModel
->>>>>>> e777ae94
+    parameters, Model, Eq, Ge, exp, integrate, oo, GradientModel
 )
 from symfit.core.minimizers import MINPACK, LBFGSB, BoundedMinimizer, DifferentialEvolution
 from symfit.core.objectives import LogLikelihood

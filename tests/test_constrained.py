--- conflicted
+++ resolved
@@ -3,35 +3,25 @@
 import sys
 
 import numpy as np
-<<<<<<< HEAD
 import sympy
 from scipy.integrate import simps
+from scipy.optimize import NonlinearConstraint, minimize
 
 from symfit import (
     variables, Variable, parameters, Parameter, ODEModel,
-    Fit, Equality, D, Model, log, FitResults, GreaterThan, Eq, Ge,
+    Fit, Equality, D, Model, log, FitResults, GreaterThan, Eq, Ge, Le,
     CallableNumericalModel, HadamardProduct
-=======
-from scipy.optimize import NonlinearConstraint, minimize
-from symfit import (
-    variables, Variable, parameters, Parameter, ODEModel,
-    Fit, Equality, D, Model, log, FitResults, GreaterThan, Ge, Eq, Le
->>>>>>> 4fb9b58a
 )
 from symfit.distributions import Gaussian
 from symfit.core.minimizers import (
     SLSQP, MINPACK, TrustConstr, ScipyConstrainedMinimize, COBYLA
 )
 from symfit.core.support import key2str
-<<<<<<< HEAD
 from symfit.core.objectives import MinimizeModel, LogLikelihood
 from symfit.core.fit import ModelError
 from symfit import Symbol, MatrixSymbol, Inverse, CallableModel, sqrt, Sum, Idx, symbols
-=======
-from symfit.core.objectives import MinimizeModel
 from tests.test_minimizers import subclasses
 
->>>>>>> 4fb9b58a
 
 class TestConstrained(unittest.TestCase):
     """
@@ -635,7 +625,6 @@
             self.assertEqual(obj_jac.shape, cons_jac.shape)
             self.assertEqual(obj_jac.shape, (2,))
 
-<<<<<<< HEAD
     def test_interdependency_constrained(self):
         """
         Test a model with interdependent components, and with constraints which
@@ -883,7 +872,7 @@
         self.assertLess(constr_result.r_squared, unconstr_result.r_squared)
         # both should be pretty good
         self.assertGreater(constr_result.r_squared, 0.99)
-=======
+
     def test_fixed_and_constrained_tc(self):
         """
         Taken from #165. Make sure the TrustConstr minimizer can deal with
@@ -910,6 +899,8 @@
 
         fit = Fit(model_dict, x=xdata, y=ydata,
                   constraints=constraints, minimizer=TrustConstr)
+        fit_result_tc = fit.execute()
+        # The data and fixed parameters should be partialed away.
         objective_kwargs = {
             phi2.name: phi2.value,
             phi1.name: phi1.value,
@@ -918,9 +909,6 @@
         constraint_kwargs = {
             phi2.name: phi2.value,
             phi1.name: phi1.value,
-            x.name: xdata,
-            y.name: ydata,
-            fit.model.sigmas[y].name: np.ones_like(ydata)
         }
         for index, constraint in enumerate(fit.minimizer.constraints):
             self.assertIsInstance(constraint, MinimizeModel)
@@ -933,9 +921,9 @@
                              id(constraint.data))
 
             # Test if the data and fixed params have been partialed away
-            self.assertEqual(key2str(constraint.invariant_kwargs).keys(),
+            self.assertEqual(key2str(constraint._invariant_kwargs).keys(),
                              constraint_kwargs.keys())
-            self.assertEqual(key2str(fit.objective.invariant_kwargs).keys(),
+            self.assertEqual(key2str(fit.objective._invariant_kwargs).keys(),
                              objective_kwargs.keys())
 
         # Compare the shapes. The constraint shape should now be the same as
@@ -1077,7 +1065,6 @@
         np.testing.assert_almost_equal(list(fit_result.params.values()),
                                        res_constr.x)
 
->>>>>>> 4fb9b58a
 
 if __name__ == '__main__':
     unittest.main()